pub mod schema;

use diesel::prelude::*;
use diesel::sqlite::SqliteConnection;
use diesel_linker::relation;
use crate::schema::{users, posts, user_profiles, tags, post_tags};

#[derive(Queryable, Identifiable, Insertable, Debug, PartialEq)]
#[diesel(table_name = users)]
#[relation(model = "Post", relation_type = "one_to_many", backend = "sqlite")]
#[relation(model = "UserProfile", relation_type = "one_to_one", backend = "sqlite")]
pub struct User {
    pub id: i32,
    pub name: String,
}

#[derive(Queryable, Identifiable, Insertable, Associations, Debug, PartialEq)]
#[diesel(belongs_to(User), table_name = user_profiles)]
pub struct UserProfile {
    pub id: i32,
    pub user_id: i32,
    pub bio: String,
}

#[derive(Queryable, Identifiable, Insertable, Associations, Debug, PartialEq)]
#[diesel(belongs_to(User), table_name = posts)]
#[relation(model = "User", fk = "user_id", relation_type = "many_to_one", backend = "sqlite")]
#[relation(
    model = "Tag",
    relation_type = "many_to_many",
    join_table = "post_tags",
    fk_parent = "post_id",
    fk_child = "tag_id",
    backend = "sqlite",
    child_primary_key = "tag_id"
)]
pub struct Post {
    pub id: i32,
    pub user_id: i32,
    pub title: String,
}

#[derive(Queryable, Identifiable, Insertable, Debug, PartialEq)]
#[diesel(table_name = tags)]
#[diesel(primary_key(tag_id))]
#[relation(
    model = "Post",
    relation_type = "many_to_many",
    join_table = "post_tags",
    fk_parent = "tag_id",
    fk_child = "post_id",
    backend = "sqlite",
    primary_key = "tag_id",
    child_primary_key = "id"
)]
pub struct Tag {
    pub tag_id: i32,
    pub name: String,
}

#[derive(Queryable, Identifiable, Insertable, Associations, Debug, PartialEq)]
#[diesel(belongs_to(Post), belongs_to(Tag), table_name = post_tags)]
pub struct PostTag {
    pub id: i32,
    pub post_id: i32,
    pub tag_id: i32,
}

fn setup_db() -> SqliteConnection {
    let mut conn = SqliteConnection::establish(":memory:").unwrap();
    diesel::sql_query("CREATE TABLE users (id INTEGER PRIMARY KEY, name TEXT NOT NULL)").execute(&mut conn).unwrap();
    diesel::sql_query("CREATE TABLE posts (id INTEGER PRIMARY KEY, user_id INTEGER NOT NULL, title TEXT NOT NULL)").execute(&mut conn).unwrap();
    diesel::sql_query("CREATE TABLE user_profiles (id INTEGER PRIMARY KEY, user_id INTEGER NOT NULL, bio TEXT NOT NULL)").execute(&mut conn).unwrap();
    diesel::sql_query("CREATE TABLE tags (tag_id INTEGER PRIMARY KEY, name TEXT NOT NULL)").execute(&mut conn).unwrap();
    diesel::sql_query("CREATE TABLE post_tags (id INTEGER PRIMARY KEY, post_id INTEGER NOT NULL, tag_id INTEGER NOT NULL)").execute(&mut conn).unwrap();
    conn
}

#[test]
fn test_one_to_many_get() {
    let mut conn = setup_db();

    let new_user = User { id: 1, name: "Alice".to_string() };
    diesel::insert_into(users::table).values(&new_user).execute(&mut conn).unwrap();

    let new_post = Post { id: 1, user_id: 1, title: "First post".to_string() };
    diesel::insert_into(posts::table).values(&new_post).execute(&mut conn).unwrap();

    let user = users::table.find(1).first::<User>(&mut conn).unwrap();
    let posts = user.get_posts(&mut conn).unwrap();

    assert_eq!(posts.len(), 1);
    assert_eq!(posts[0].title, "First post");

    let post = posts::table.find(1).first::<Post>(&mut conn).unwrap();
    let user_of_post = post.get_user(&mut conn).unwrap();
    assert_eq!(user_of_post.id, 1);
    assert_eq!(user_of_post.name, "Alice");
}

#[test]
fn test_one_to_one_get() {
    use crate::schema::{users, user_profiles};
    let mut conn = setup_db();

    let new_user = User { id: 1, name: "Alice".to_string() };
    diesel::insert_into(users::table).values(&new_user).execute(&mut conn).unwrap();

    let new_profile = UserProfile { id: 1, user_id: 1, bio: "Alice's bio".to_string() };
    diesel::insert_into(user_profiles::table).values(&new_profile).execute(&mut conn).unwrap();

    let user = users::table.find(1).first::<User>(&mut conn).unwrap();
    let profile = user.get_userprofile(&mut conn).unwrap();

    assert_eq!(profile.bio, "Alice's bio");
}

#[test]
fn test_many_to_many_get() {
    use crate::schema::{users, posts, tags, post_tags};
    let mut conn = setup_db();

    let new_user = User { id: 1, name: "Alice".to_string() };
    diesel::insert_into(users::table).values(&new_user).execute(&mut conn).unwrap();

    let new_post = Post { id: 1, user_id: 1, title: "First post".to_string() };
    diesel::insert_into(posts::table).values(&new_post).execute(&mut conn).unwrap();

    let new_tag = Tag { tag_id: 1, name: "rust".to_string() };
    diesel::insert_into(tags::table).values(&new_tag).execute(&mut conn).unwrap();

    let new_post_tag = PostTag { id: 1, post_id: 1, tag_id: 1 };
    diesel::insert_into(post_tags::table).values(&new_post_tag).execute(&mut conn).unwrap();

    let post = posts::table.find(1).first::<Post>(&mut conn).unwrap();
    let tags = post.get_tags(&mut conn).unwrap();
    assert_eq!(tags.len(), 1);
    assert_eq!(tags[0].name, "rust");

    let tag = tags::table.find(1).first::<Tag>(&mut conn).unwrap();
    let posts = tag.get_posts(&mut conn).unwrap();
    assert_eq!(posts.len(), 1);
    assert_eq!(posts[0].title, "First post");
}

// --- Test for custom method name ---

use crate::schema::{authors, books, publishers};

#[derive(Queryable, Identifiable, Insertable, Debug, PartialEq)]
#[diesel(table_name = authors)]
#[relation(model = "Book", relation_type = "one_to_many", backend = "sqlite", method_name = "fetch_books")]
pub struct Author {
    pub id: i32,
    pub name: String,
}

#[derive(Queryable, Identifiable, Insertable, Debug, PartialEq, Clone)]
#[diesel(table_name = publishers)]
#[diesel(primary_key(publisher_id))]
pub struct Publisher {
    pub publisher_id: i32,
    pub name: String,
}

#[derive(Queryable, Identifiable, Insertable, Associations, Debug, PartialEq, Clone)]
#[diesel(belongs_to(Author), belongs_to(Publisher), table_name = books)]
#[relation(model = "Author", fk = "author_id", relation_type = "many_to_one", backend = "sqlite", method_name = "fetch_author")]
#[relation(
    model = "Publisher",
    fk = "publisher_id",
    relation_type = "many_to_one",
    backend = "sqlite",
    eager_loading = true,
    parent_primary_key = "publisher_id"
)]
pub struct Book {
    pub id: i32,
    pub author_id: i32,
    pub publisher_id: i32,
    pub title: String,
}

fn setup_custom_db() -> SqliteConnection {
    let mut conn = SqliteConnection::establish(":memory:").unwrap();
    // The main setup_db() function already creates the tables we need for other tests.
    // We just need to add the new tables here.
    diesel::sql_query("CREATE TABLE authors (id INTEGER PRIMARY KEY, name TEXT NOT NULL)").execute(&mut conn).unwrap();
    diesel::sql_query("CREATE TABLE publishers (publisher_id INTEGER PRIMARY KEY, name TEXT NOT NULL)").execute(&mut conn).unwrap();
    diesel::sql_query("CREATE TABLE books (id INTEGER PRIMARY KEY, author_id INTEGER NOT NULL, publisher_id INTEGER NOT NULL, title TEXT NOT NULL)").execute(&mut conn).unwrap();
    conn
}

#[test]
fn test_custom_method_name() {
    let mut conn = setup_custom_db();

    let new_publisher = Publisher { publisher_id: 1, name: "Penguin Books".to_string() };
    diesel::insert_into(publishers::table).values(&new_publisher).execute(&mut conn).unwrap();

    let new_author = Author { id: 1, name: "George Orwell".to_string() };
    diesel::insert_into(authors::table).values(&new_author).execute(&mut conn).unwrap();

    let new_book = Book { id: 1, author_id: 1, publisher_id: 1, title: "1984".to_string() };
    diesel::insert_into(books::table).values(&new_book).execute(&mut conn).unwrap();

    // Test the one-to-many relation with custom name
    let author = authors::table.find(1).first::<Author>(&mut conn).unwrap();
    let author_books = author.fetch_books(&mut conn).unwrap();

    assert_eq!(author_books.len(), 1);
    assert_eq!(author_books[0].title, "1984");

    // Test the many-to-one relation with custom name
    let book = books::table.find(1).first::<Book>(&mut conn).unwrap();
    let book_author = book.fetch_author(&mut conn).unwrap();
    assert_eq!(book_author.name, "George Orwell");
}

#[test]
<<<<<<< HEAD
fn test_many_to_one_with_custom_pk() {
=======
fn test_eager_loading_with_custom_pk() {
>>>>>>> fb754eb0
    let mut conn = setup_custom_db();

    let new_publisher = Publisher { publisher_id: 1, name: "Penguin Books".to_string() };
    diesel::insert_into(publishers::table).values(&new_publisher).execute(&mut conn).unwrap();

    let new_author = Author { id: 1, name: "George Orwell".to_string() };
    diesel::insert_into(authors::table).values(&new_author).execute(&mut conn).unwrap();

    let books_to_insert = vec![
        Book { id: 1, author_id: 1, publisher_id: 1, title: "1984".to_string() },
        Book { id: 2, author_id: 1, publisher_id: 1, title: "Animal Farm".to_string() },
    ];
    diesel::insert_into(books::table).values(&books_to_insert).execute(&mut conn).unwrap();

<<<<<<< HEAD
    // --- Test Eager Loading ---
=======
>>>>>>> fb754eb0
    let books = books::table.load::<Book>(&mut conn).unwrap();
    let books_with_publishers = Book::load_with_publisher(books, &mut conn).unwrap();

    assert_eq!(books_with_publishers.len(), 2);
    for (_book, publisher) in books_with_publishers {
        assert_eq!(publisher.name, "Penguin Books");
    }
<<<<<<< HEAD

    // --- Test Lazy Loading ---
    let book = books::table.find(1).first::<Book>(&mut conn).unwrap();
    // The default method name is get_<model_name> -> get_publisher
    let publisher = book.get_publisher(&mut conn).unwrap();
    assert_eq!(publisher.name, "Penguin Books");
=======
>>>>>>> fb754eb0
}<|MERGE_RESOLUTION|>--- conflicted
+++ resolved
@@ -218,11 +218,7 @@
 }
 
 #[test]
-<<<<<<< HEAD
 fn test_many_to_one_with_custom_pk() {
-=======
-fn test_eager_loading_with_custom_pk() {
->>>>>>> fb754eb0
     let mut conn = setup_custom_db();
 
     let new_publisher = Publisher { publisher_id: 1, name: "Penguin Books".to_string() };
@@ -237,10 +233,7 @@
     ];
     diesel::insert_into(books::table).values(&books_to_insert).execute(&mut conn).unwrap();
 
-<<<<<<< HEAD
     // --- Test Eager Loading ---
-=======
->>>>>>> fb754eb0
     let books = books::table.load::<Book>(&mut conn).unwrap();
     let books_with_publishers = Book::load_with_publisher(books, &mut conn).unwrap();
 
@@ -248,13 +241,10 @@
     for (_book, publisher) in books_with_publishers {
         assert_eq!(publisher.name, "Penguin Books");
     }
-<<<<<<< HEAD
 
     // --- Test Lazy Loading ---
     let book = books::table.find(1).first::<Book>(&mut conn).unwrap();
     // The default method name is get_<model_name> -> get_publisher
     let publisher = book.get_publisher(&mut conn).unwrap();
     assert_eq!(publisher.name, "Penguin Books");
-=======
->>>>>>> fb754eb0
 }