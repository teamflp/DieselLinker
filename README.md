# Guide d'utilisation de la Macro `DieselLinker`

Ce guide vous montre comment utiliser la macro `DieselLinker` pour faciliter la définition de relations entre les tables dans une application Rust utilisant Diesel.

<<<<<<< HEAD
`DieselLinker` est une macro qui simplifier la définition des relations entre les tables dans une application Rust- utilisant Diesel. Il permet de définir des relations `one-to-many` et `many-to-one` entre les tableaux en fédérateur les noms des tableaux et des colonnes.
=======
`DieselLinker` est une macro qui simplifie la définition des relations entre les tables dans une application Rust utilisant Diesel. Il permet de définir des relations `one-to-many` et `many-to-one` entre les tables en spécifiant les noms des tables et des colonnes impliquées.
>>>>>>> 91162a11

## Prérequis
Pour utiliser la macro `DieselLinker`, vous devez avoir les éléments suivants :

- Rust et Cargo installés sur votre système.
- Assurez-vous que `Diesel` est ajouté à vos dépendances dans `Cargo.toml`.
- La macro `DieselLinker` doit être ajoutée comme dépendance.
    
```toml
[dependencies]
diesel = { version = "1.4", features = ["postgres"] }
diesel_linker = "1.1"
```

## Étape 1 : Définir vos Modèles

Commencez par définir vos modèles Rust qui correspondent à vos tables dans la base de données.

```rust
#[derive(Queryable)]
struct User {
    pub id: i32,
    pub name: String,
    // autres champs...
}

#[derive(Queryable)]
struct Post {
    pub id: i32,
    pub user_id: i32, // Clé étrangère vers la table User
    pub title: String,
    // autres champs...
}
```

## Étape 2 : Utiliser la Macro DieselLinker
Appliquez la macro `DieselLinker` à votre modèle pour définir la relation entre les tables.

### Pour une Relation `One-to-Many`
Si un utilisateur peut avoir plusieurs posts, vous pouvez définir cette relation comme suit :

```rust
use diesel_linker::DieselLinker;

#[derive(DieselLinker)]
#[relation(type = "one-to-many", table1 = "users", table2 = "posts", column1 = "id", column2 = "user_id")]
struct User {
    // Définitions de champs...
}

#[derive(DieselLinker)]
#[relation(type = "many-to-one", table1 = "users", table2 = "posts", column1 = "id", column2 = "user_id")]
struct Post {
    // Définitions de champs...
}
```

Cette syntaxe indique que la table `users` a une relation "`one-to-many`" avec la table `posts`, où `column1 (id dans users)` est la clé primaire et c`olumn2 (user_id dans posts)` est la clé étrangère.

## Étape 3 : Compiler et Tester
Après avoir appliqué la macro à vos structures, compilez votre projet pour vous assurer que la macro fonctionne comme attendu.

```bash
cargo build
```
Effectuez également des tests pour confirmer que les relations sont correctement gérées et que vous pouvez effectuer des opérations liées à la base de données selon vos besoins.

## Conclusion
La macro DieselLinker vise à simplifier la définition des relations entre les tables dans les applications Diesel. En suivant les étapes ci-dessus, vous pouvez facilement définir et gérer les relations entre vos modèles de base de données.<|MERGE_RESOLUTION|>--- conflicted
+++ resolved
@@ -2,11 +2,10 @@
 
 Ce guide vous montre comment utiliser la macro `DieselLinker` pour faciliter la définition de relations entre les tables dans une application Rust utilisant Diesel.
 
-<<<<<<< HEAD
+
 `DieselLinker` est une macro qui simplifier la définition des relations entre les tables dans une application Rust- utilisant Diesel. Il permet de définir des relations `one-to-many` et `many-to-one` entre les tableaux en fédérateur les noms des tableaux et des colonnes.
-=======
 `DieselLinker` est une macro qui simplifie la définition des relations entre les tables dans une application Rust utilisant Diesel. Il permet de définir des relations `one-to-many` et `many-to-one` entre les tables en spécifiant les noms des tables et des colonnes impliquées.
->>>>>>> 91162a11
+
 
 ## Prérequis
 Pour utiliser la macro `DieselLinker`, vous devez avoir les éléments suivants :
