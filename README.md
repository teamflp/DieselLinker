# Relationships with DieselLinker

`DieselLinker`  is a macro that simplifies the definition of one-to-one relationships between tables in a Rust application using Diesel. DieselLinker allows you to define one-to-one relationships between tables in your database.

<<<<<<< HEAD
`DieselLinker` est une macro qui simplifie la définition des relations entre les tables dans une application Rust utilisant Diesel. Il permet de définir des relations `one-to-many` et `many-to-one` entre les tables en spécifiant les noms des tables et des colonnes impliquées.
=======

`DieselLinker` est une macro qui simplifier la définition des relations entre les tables dans une application Rust- utilisant Diesel. Il permet de définir des relations `one-to-many` et `many-to-one` entre les tableaux en fédérateur les noms des tableaux et des colonnes.
`DieselLinker` est une macro qui simplifie la définition des relations entre les tables dans une application Rust utilisant Diesel. Il permet de définir des relations `one-to-many` et `many-to-one` entre les tables en spécifiant les noms des tables et des colonnes impliquées.

>>>>>>> 0885315f

## Prérequis
Pour utiliser la macro `DieselLinker`, vous devez avoir les éléments suivants :

- Rust et Cargo installés sur votre système.
- Assurez-vous que `Diesel` est ajouté à vos dépendances dans `Cargo.toml`.
- La macro `DieselLinker` doit être ajoutée comme dépendance.
    
```toml
[dependencies]
diesel = { version = "1.4", features = ["postgres"] }
diesel_linker = "1.1"

## Installation of DieselLinker in your Rust project

Visit [crates.io](https://crates.io/crates/diesel_linker) to get the latest version of DieselLinker.

To install DieselLinker in your project, you can use Cargo, the Rust package manager.
**Using Cargo** : 
- Install `DieselLinker` with the following command:

```bash
cargo install diesel_linker
```
Or, add `DieselLinker` and `diesel` to your `Cargo.toml` file :
```toml
[dependencies]
diesel = { version = "2.1.5", features = ["postgres"] }
diesel_linker = "version_number"
```
DieselLinker is compatible with Diesel version 2.1.5 and automatically detects the type of database you are using.

## Using DieselLinker to define relationships
### Step 1: Define the models that correspond to the tables in your database

```rust
use diesel_linker::relation;

#[derive(DieselLinker)]
#[derive(Queryable, Identifiable, Debug)]
#[table_name = "users"]
#[relation(child = "Post", fk = "user_id", relation_type = "one_to_many")]
pub struct User {
    pub id: i32,
    pub name: String,
    pub email: String,
}

#[derive(DieselLinker)]
#[derive(Queryable, Identifiable, Debug, Associations)]
#[diesel(belongs_to = "User"), table_name = "posts"]
#[relation(child = "Post", fk = "user_id", relation_type = "many_to_one")]
pub struct Post {
    pub id: i32,
    pub user_id: i32,
    pub title: String,
    pub body: String,
}
```
In this example, we define two models `User` and `Post` with a one-to-many relationship between them.

## Methods generated for the `one-to-many` relationship :
- `DieselLinker`  automatically generates the necessary Diesel relationship methods to handle the relationships between tables.
- For exemple, for `one-to-many` relationship between the tables `User` and `Post`, the following methods are generated:
```rust
// The `posts` method is generated for the `User` model
impl User {
    pub fn posts(&self, connection: &PgConnection) -> QueryResult<Vec<Post>> {
        Post::belonging_to(self).load(connection)
    }
}

// The `user` method is generated for the `Post` model
impl Post {
    pub fn user(&self, connection: &PgConnection) -> QueryResult<User> {
        User::belonging_to(self).get_result(connection)
    }
}
```
Now, you can easily access a user's posts or a post's user using these methods.

### Step 2: Utilize the Generated Methods
After defining the models and relationships, you can use the generated methods to access the related data in your application.

```rust
fn main() {
    use diesel::prelude::*;
    use diesel::pg::PgConnection;
    use diesel_linker::schema::users::dsl::*;
    use diesel_linker::schema::posts::dsl::*;

    let connection = PgConnection::establish("postgres://user:password@localhost/mydb").unwrap();

    let user = users.find(1).first::<User>(&connection).expect("Error loading user");
    let user_posts = user.posts(&connection).expect("Error loading user posts");

    for post in user_posts {
        println!("Title: {}", post.title);
        println!("Body: {}", post.body);
    }
}
```
In this example, we load a user from the database and display the `titles` and `posts` associated with that `user`.

After applying the macro to your structures, compile your project to ensure that the macro works as expected.
```bash
cargo build
```
Finally, perform tests to confirm that the relationships are correctly managed and that you can perform database operations as needed.

## Conclusion
The DieselLinker macro simplifies the definition of one-to-one relationships between tables in a Rust application using Diesel. By following the steps outlined in this guide, you can easily define and manage one-to-one relationships between your models and their corresponding tables in the database.<|MERGE_RESOLUTION|>--- conflicted
+++ resolved
@@ -2,14 +2,10 @@
 
 `DieselLinker`  is a macro that simplifies the definition of one-to-one relationships between tables in a Rust application using Diesel. DieselLinker allows you to define one-to-one relationships between tables in your database.
 
-<<<<<<< HEAD
 `DieselLinker` est une macro qui simplifie la définition des relations entre les tables dans une application Rust utilisant Diesel. Il permet de définir des relations `one-to-many` et `many-to-one` entre les tables en spécifiant les noms des tables et des colonnes impliquées.
-=======
 
 `DieselLinker` est une macro qui simplifier la définition des relations entre les tables dans une application Rust- utilisant Diesel. Il permet de définir des relations `one-to-many` et `many-to-one` entre les tableaux en fédérateur les noms des tableaux et des colonnes.
 `DieselLinker` est une macro qui simplifie la définition des relations entre les tables dans une application Rust utilisant Diesel. Il permet de définir des relations `one-to-many` et `many-to-one` entre les tables en spécifiant les noms des tables et des colonnes impliquées.
-
->>>>>>> 0885315f
 
 ## Prérequis
 Pour utiliser la macro `DieselLinker`, vous devez avoir les éléments suivants :
