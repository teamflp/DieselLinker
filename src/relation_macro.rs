--- conflicted
+++ resolved
@@ -10,11 +10,7 @@
 #[derive(Debug)]
 pub struct RelationAttributes {
     pub model: String,
-<<<<<<< HEAD
     pub fk: String,
-=======
-    pub fk: Option<String>,
->>>>>>> b1cf9226
     pub relation_type: String,
     pub join_table: Option<String>,
     pub fk_parent: Option<String>,
@@ -30,14 +26,10 @@
             .model
             .clone()
             .ok_or_else(|| syn::Error::new(Span::call_site(), "model is missing"))?,
-<<<<<<< HEAD
         fk: parsed_attrs
             .fk
             .clone()
             .ok_or_else(|| syn::Error::new(Span::call_site(), "fk is missing"))?,
-=======
-        fk: parsed_attrs.fk.clone(),
->>>>>>> b1cf9226
         relation_type: parsed_attrs
             .relation_type
             .clone()
@@ -83,11 +75,7 @@
 fn generate_relation_code(
     struct_name: &Ident,
     model: &str,
-<<<<<<< HEAD
     fk: &String,
-=======
-    fk: &Option<String>,
->>>>>>> b1cf9226
     relation_type: &str,
     join_table: Option<String>,
     fk_parent: Option<String>,
@@ -98,7 +86,6 @@
 
     match relation_type {
         "one_to_many" => {
-<<<<<<< HEAD
             let get_method_name = method_name.as_ref().map(|s| Ident::new(s, proc_macro2::Span::call_site())).unwrap_or_else(|| Ident::new(&format!("get_{}", model.to_lowercase().to_plural()), proc_macro2::Span::call_site()));
             let add_method_name = Ident::new(&format!("add_{}", model.to_lowercase().to_singular()), proc_macro2::Span::call_site());
             let remove_method_name = Ident::new(&format!("remove_{}", model.to_lowercase().to_singular()), proc_macro2::Span::call_site());
@@ -107,17 +94,10 @@
             quote! {
                 impl #struct_name {
                     pub fn #get_method_name<C>(&self, conn: &mut C) -> diesel::QueryResult<Vec<#model_ident>>
-=======
-            let method_name = Ident::new(&format!("get_{}s", model.to_lowercase()), proc_macro2::Span::call_site());
-            quote! {
-                impl #struct_name {
-                    pub fn #method_name<C>(&self, conn: &mut C) -> diesel::QueryResult<Vec<#model_ident>>
->>>>>>> b1cf9226
                     where C: diesel::Connection
                     {
                         use diesel::prelude::*;
                         #model_ident::belonging_to(self).load::<#model_ident>(conn)
-<<<<<<< HEAD
                     }
 
                     pub fn #add_method_name<C>(&self, conn: &mut C, child: &#model_ident) -> diesel::QueryResult<usize>
@@ -132,14 +112,11 @@
                     {
                         use diesel::prelude::*;
                         diesel::update(child).set(crate::schema::#fk_ident.eq(None::<i32>)).execute(conn)
-=======
->>>>>>> b1cf9226
                     }
                 }
             }
         }
         "many_to_one" => {
-<<<<<<< HEAD
             let method_name = method_name.as_ref().map(|s| Ident::new(s, proc_macro2::Span::call_site())).unwrap_or_else(|| Ident::new(&format!("get_{}", model.to_lowercase()), proc_macro2::Span::call_site()));
             let fk_ident = Ident::new(fk, proc_macro2::Span::call_site());
             quote! {
@@ -149,27 +126,11 @@
                     {
                         use diesel::prelude::*;
                         crate::schema::#model_ident::table.find(self.#fk_ident).get_result::<#model_ident>(conn)
-=======
-            if let Some(fk) = fk {
-                let method_name = Ident::new(&format!("get_{}", model.to_lowercase()), proc_macro2::Span::call_site());
-                let fk_ident = Ident::new(fk, proc_macro2::Span::call_site());
-                quote! {
-                    impl #struct_name {
-                        pub fn #method_name<C>(&self, conn: &mut C) -> diesel::QueryResult<#model_ident>
-                        where C: diesel::Connection,
-                        {
-                            use diesel::prelude::*;
-                            #model_ident::table.find(self.#fk_ident).get_result::<#model_ident>(conn)
-                        }
->>>>>>> b1cf9226
-                    }
-                }
-            } else {
-                quote! { compile_error!("'fk' attribute is required for 'many_to_one' relations"); }
+                    }
+                }
             }
         }
         "one_to_one" => {
-<<<<<<< HEAD
             let method_name = method_name.as_ref().map(|s| Ident::new(s, proc_macro2::Span::call_site())).unwrap_or_else(|| Ident::new(&format!("get_{}", model.to_lowercase()), proc_macro2::Span::call_site()));
             quote! {
                 impl #struct_name {
@@ -178,22 +139,8 @@
                     {
                         use diesel::prelude::*;
                         #model_ident::belonging_to(self).first::<#model_ident>(conn)
-=======
-            if let Some(_fk) = fk {
-                let method_name = Ident::new(&format!("get_{}", model.to_lowercase()), proc_macro2::Span::call_site());
-                quote! {
-                    impl #struct_name {
-                        pub fn #method_name<C>(&self, conn: &mut C) -> diesel::QueryResult<#model_ident>
-                        where C: diesel::Connection
-                        {
-                            use diesel::prelude::*;
-                            #model_ident::belonging_to(self).first::<#model_ident>(conn)
-                        }
->>>>>>> b1cf9226
-                    }
-                }
-            } else {
-                quote! { compile_error!("'fk' attribute is required for 'one_to_one' relations"); }
+                    }
+                }
             }
         }
         "many_to_many" => {
@@ -201,7 +148,6 @@
                 let join_table_ident = Ident::new(&join_table, proc_macro2::Span::call_site());
                 let parent_fk_ident = Ident::new(&fk_parent, proc_macro2::Span::call_site());
                 let child_fk_ident = Ident::new(&fk_child, proc_macro2::Span::call_site());
-<<<<<<< HEAD
                 let get_method_name = method_name.as_ref().map(|s| Ident::new(s, proc_macro2::Span::call_site())).unwrap_or_else(|| Ident::new(&format!("get_{}", model.to_lowercase().to_plural()), proc_macro2::Span::call_site()));
                 let add_method_name = Ident::new(&format!("add_{}", model.to_lowercase().to_singular()), proc_macro2::Span::call_site());
                 let remove_method_name = Ident::new(&format!("remove_{}", model.to_lowercase().to_singular()), proc_macro2::Span::call_site());
@@ -209,18 +155,10 @@
                 quote! {
                     impl #struct_name {
                         pub fn #get_method_name<C>(&self, conn: &mut C) -> diesel::QueryResult<Vec<#model_ident>>
-=======
-                let method_name = Ident::new(&format!("get_{}s", model.to_lowercase()), proc_macro2::Span::call_site());
-
-                quote! {
-                    impl #struct_name {
-                        pub fn #method_name<C>(&self, conn: &mut C) -> diesel::QueryResult<Vec<#model_ident>>
->>>>>>> b1cf9226
                         where
                             C: diesel::Connection,
                         {
                             use diesel::prelude::*;
-<<<<<<< HEAD
                             let related_ids = crate::schema::#join_table_ident::table
                                 .filter(crate::schema::#parent_fk_ident.eq(self.id))
                                 .select(crate::schema::#child_fk_ident)
@@ -247,13 +185,6 @@
                                 .filter(crate::schema::#parent_fk_ident.eq(self.id))
                                 .filter(crate::schema::#child_fk_ident.eq(child.id)))
                                 .execute(conn)
-=======
-                            let related_ids = #join_table_ident::table
-                                .filter(#parent_fk_ident.eq(self.id))
-                                .select(#child_fk_ident)
-                                .load::<i32>(conn)?;
-                            #model_ident::table.filter(id.eq_any(related_ids)).load::<#model_ident>(conn)
->>>>>>> b1cf9226
                         }
                     }
                 }
