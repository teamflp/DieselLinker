--- conflicted
+++ resolved
@@ -82,23 +82,9 @@
     }
 
     match parsed_attrs.relation_type.as_deref() {
-<<<<<<< HEAD
         Some("one_to_many") | Some("one_to_one") => {
             if parsed_attrs.model.is_none() || parsed_attrs.fk.is_none() {
                 return Err(Error::new(Span::call_site(), "Attributes 'model' and 'fk' are required for 'one_to_many' and 'one_to_one' relations"));
-=======
-        Some("one_to_one") => {
-            if parsed_attrs.model.is_none() || parsed_attrs.fk.is_none() {
-                return Err(Error::new(Span::call_site(), "Attributes 'model' and 'fk' are required for 'one_to_one' relations"));
-            }
-        }
-        Some("one_to_many") => {
-            if parsed_attrs.model.is_none() {
-                return Err(Error::new(
-                    Span::call_site(),
-                    "Attribute 'model' is required for 'one_to_many' relations",
-                ));
->>>>>>> b1cf9226
             }
         }
         Some("many_to_one") => {
